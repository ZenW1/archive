--- conflicted
+++ resolved
@@ -52,9 +52,6 @@
   OutputStreamBase? _output;
   final Encoding filenameEncoding;
 
-  /// Bit 11 of the general purpose flag, Language encoding flag
-  final int EFS_UTF8 = 2048;
-
   ZipEncoder({this.filenameEncoding = const Utf8Codec()});
 
   /// Bit 11 of the general purpose flag, Language encoding flag
@@ -185,11 +182,8 @@
     output.writeUint32(ZipFile.SIGNATURE);
 
     final version = VERSION;
-<<<<<<< HEAD
-    final flags = filenameEncoding.name == "utf-8" ? EFS_UTF8 : 0;
-=======
-    final flags = languageEncodingBitUtf8;
->>>>>>> 8f6bd3fe
+    final flags =
+        filenameEncoding.name == "utf-8" ? languageEncodingBitUtf8 : 0;
     final compressionMethod =
         fileData.compress ? ZipFile.DEFLATE : ZipFile.STORE;
     final lastModFileTime = fileData.time;
